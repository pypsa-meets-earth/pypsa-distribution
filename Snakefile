--- conflicted
+++ resolved
@@ -55,20 +55,13 @@
 
 rule build_demand:
     input:
-        WorldPop="data/WorldPop/population_file.tif",
         sample_profile=PROFILE,
         country_shapes=pypsaearth("resources/shapes/country_shapes.geojson"),
         # WorldPop folder is downloaded using pypsa-earth and loaded here
     output:
-<<<<<<< HEAD
-        microgrid_shape="resources/shapes/microgrid_shape.geojson",
-        country_masked="resources/file_dir/country_masked.tif",
-        electric_load="resources/demand/microgrid_load.csv",
-=======
         microgrid_shapes="resources/shapes/microgrid_shapes.geojson",
         country_masked="resources/masked_files/country_masked",
-        electric_load="resources/demand",
->>>>>>> 9dc9b31a
+        electric_load="resources/demand/microgrid_load.csv",
     log:
         "logs/build_demand.log",
     benchmark:
@@ -94,7 +87,6 @@
         "scripts/create_network.py"
 
 
-<<<<<<< HEAD
 rule build_renewable_profiles:
     input:
         natura=pypsaearth("resources/natura.tiff"),
@@ -128,8 +120,6 @@
         pypsaearth("scripts/build_renewable_profiles.py")
 
 
-=======
->>>>>>> 9dc9b31a
 rule add_electricity:
     input:
         **{
