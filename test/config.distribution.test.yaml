--- conflicted
+++ resolved
@@ -21,10 +21,6 @@
   download_osm_buildings: true
   download_osm_method: overpass # or earth_osm
   download_and_merge_microsoft_ML_building: true # Select true only if download osm_method is overpass, if True, then retrieve_and_merge_microsoft_ML_building can be run
-<<<<<<< HEAD
-=======
-
->>>>>>> 048f2ae3
   # If "build_cutout" : true # requires cds API key
   # https://cds.climate.copernicus.eu/api-how-to
   # More information
@@ -199,10 +195,6 @@
 #   lon_min: 7.5
 #   lat_min: 4.4
 #   lat_max: 4.5
-<<<<<<< HEAD
-=======
-
->>>>>>> 048f2ae3
 load:
   scaling_factor: 15000
 
