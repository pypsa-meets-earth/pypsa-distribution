# -*- coding: utf-8 -*-
"""
Adds electrical generators, load and storage units to a base network.
Relevant Settings
-----------------
.. code:: yaml
    costs:
        year:
        USD2013_to_EUR2013:
        dicountrate:
    electricity:
        max_hours:
        conventional_carriers:
        extendable_carriers:
    tech_modelling:
        general_vre:
        storage_techs:
        load_carries:

Inputs
------
- ``data/costs.csv``: The database of cost assumptions for all included technologies for specific years from various sources; e.g. discount rate, lifetime, investment (CAPEX), fixed operation and maintenance (FOM), variable operation and maintenance (VOM), fuel costs, efficiency, carbon-dioxide intensity.
- ``resources/powerplants.csv``: confer :ref:`powerplants`
- ``resources/profile_{}.nc``: all technologies in ``config["renewables"].keys()``, confer :ref:`renewableprofiles`
- ``resources/demand/microgrid_load.csv``: microgrid electric demand 
- ``networks/base.nc``: confer :ref:`base`
     
Outputs
-------
- ``networks/elec.nc``:

Description
-----------
The rule :mod:`add_electricity` takes as input the network generated in the rule "create_network" and adds to it both renewable and conventional generation, storage units and load, resulting in a network that is stored in ``networks/elec.nc``. 

"""


import os

import matplotlib.pyplot as plt
import numpy as np
import pandas as pd
import powerplantmatching as pm
import pypsa
import xarray as xr
from _helpers_dist import configure_logging, sets_path_to_root

idx = pd.IndexSlice


def calculate_annuity(n, r):
    """
    Calculate the annuity factor for an asset with lifetime n years and
    discount rate of r, e.g. annuity(20, 0.05) * 20 = 1.6
    """
    if isinstance(r, pd.Series):
        return pd.Series(1 / n, index=r.index).where(
            r == 0, r / (1.0 - 1.0 / (1.0 + r) ** n)
        )
    elif r > 0:
        return r / (1.0 - 1.0 / (1.0 + r) ** n)
    else:
        return 1 / n


def _add_missing_carriers_from_costs(n, costs, carriers):
    missing_carriers = pd.Index(carriers).difference(n.carriers.index)
    if missing_carriers.empty:
        return

    emissions_cols = (
        costs.columns.to_series().loc[lambda s: s.str.endswith("_emissions")].values
    )
    suptechs = missing_carriers.str.split("-").str[0]
    emissions = costs.loc[suptechs, emissions_cols].fillna(0.0)
    emissions.index = missing_carriers
    n.import_components_from_dataframe(emissions, "Carrier")


# Last line of costs.csv file is totally invented, it should be reviewed.


def load_costs(tech_costs, config, elec_config, Nyears=1):
    """
    set all asset costs and other parameters
    """
    costs = pd.read_csv(tech_costs, index_col=list(range(3))).sort_index()

    # correct units to MW and EUR
    costs.loc[costs.unit.str.contains("/kW"), "value"] *= 1e3
    costs.loc[costs.unit.str.contains("USD"), "value"] *= config["USD2013_to_EUR2013"]

    costs = (
        costs.loc[idx[:, config["year"], :], "value"]
        .unstack(level=2)
        .groupby("technology")
        .sum(min_count=1)
    )

    costs = costs.fillna(
        {
            "CO2 intensity": 0,
            "FOM": 0,
            "VOM": 0,
            "discount rate": config["discountrate"],
            "efficiency": 1,
            "fuel": 0,
            "investment": 0,
            "lifetime": 25,
        }
    )

    costs["capital_cost"] = (
        (
            calculate_annuity(costs["lifetime"], costs["discount rate"])
            + costs["FOM"] / 100.0
        )
        * costs["investment"]
        * Nyears
    )

    costs.at["OCGT", "fuel"] = costs.at["gas", "fuel"]
    costs.at["CCGT", "fuel"] = costs.at["gas", "fuel"]

    costs["marginal_cost"] = costs["VOM"] + costs["fuel"] / costs["efficiency"]

    costs = costs.rename(columns={"CO2 intensity": "co2_emissions"})

    costs.at["OCGT", "co2_emissions"] = costs.at["gas", "co2_emissions"]
    costs.at["CCGT", "co2_emissions"] = costs.at["gas", "co2_emissions"]

    costs.at["solar", "capital_cost"] = 0.5 * (
        costs.at["solar-rooftop", "capital_cost"]
        + costs.at["solar-utility", "capital_cost"]
    )

    def costs_for_storage(store, link1, link2=None, max_hours=1.0):
        capital_cost = link1["capital_cost"] + max_hours * store["capital_cost"]
        if link2 is not None:
            capital_cost += link2["capital_cost"]
        return pd.Series(
            dict(capital_cost=capital_cost, marginal_cost=0.0, co2_emissions=0.0)
        )

    max_hours = elec_config["max_hours"]
    costs.loc["battery"] = costs_for_storage(
        costs.loc[
            "lithium"
        ],  # line 119 in file costs.csv' which was battery storage was modified into lithium (same values left)
        costs.loc["battery inverter"],
        max_hours=max_hours["battery"],
    )
    max_hours = elec_config["max_hours"]
    costs.loc["battery"] = costs_for_storage(
        costs.loc[
            "lead acid"
        ],  # line 120 in file 'costs.csv' which was battery storage was modified into lithium (same values left)
        costs.loc["battery inverter"],
        max_hours=max_hours["battery"],
    )

    costs.loc["H2"] = costs_for_storage(
        costs.loc["hydrogen storage"],
        costs.loc["fuel cell"],
        costs.loc["electrolysis"],
        max_hours=max_hours["H2"],
    )

    for attr in ("marginal_cost", "capital_cost"):
        overwrites = config.get(attr)
        if overwrites is not None:
            overwrites = pd.Series(overwrites)
            costs.loc[overwrites.index, attr] = overwrites

    return costs


def add_bus_at_center(n, number_microgrids):
    """
    Adds a new bus to each network at the center of the existing buses.
    """

    # Identify the microgrids
    number_microgrids = len(number_microgrids.keys())
    microgrid_ids = [f"microgrid_{i+1}" for i in range(number_microgrids)]

    # Iterate over each microgrid
    for microgrid_id in microgrid_ids:
        # Select the buses belonging to this microgrid
        microgrid_buses = n.buses.loc[
            n.buses.index.str.contains(f"^{microgrid_id}_bus_")
        ]

        # Compute the centroid of the microgrid buses
        center_x = np.mean(microgrid_buses["x"].values)
        center_y = np.mean(microgrid_buses["y"].values)

        # Create a new bus at the centroid
        center_bus_name = f"new_bus_{microgrid_id}"
        n.add("Bus", center_bus_name, x=center_x, y=center_y, v_nom=0.220)


def attach_wind_and_solar(
    n, costs, number_microgrids, input_profiles, tech_modelling, extendable_carriers
):
    """
    This function adds wind and solar generators with the time series "profile_{tech}" to the power network

    """

    # Add any missing carriers from the costs data to the tech_modelling variable
    _add_missing_carriers_from_costs(n, costs, tech_modelling)


    number_microgrids = len(number_microgrids.keys())
    microgrid_ids = [f"microgrid_{i+1}" for i in range(number_microgrids)]
    
    #Iterate over each technology
    for tech in tech_modelling:
    # Iterate through each microgrid
        #for microgrid in microgrid_ids: #TODO: review this function

        # Open the dataset for the current technology from the input_profiles
            with xr.open_dataset(getattr(snakemake.input, "profile_" + tech)) as ds:
            # If the dataset's "bus" index is empty, skip to the next technology
                if ds.indexes["bus"].empty:
                    continue

            suptech = tech.split("-", 2)[0]
            # Add the wind and solar generators to the power network
            n.madd(
                "Generator",
                ds.indexes["bus"],
<<<<<<< HEAD
                #{microgrid},
                ' ' + tech, #TODO: review indexes
                #bus=f"new_bus_{microgrid}",
=======
                " " + tech,  # TODO: review indexes
>>>>>>> 05e30472
                bus=ds.indexes["bus"],
                carrier=tech,
                p_nom_extendable=tech in extendable_carriers["Generator"],
                p_nom_max=ds["p_nom_max"].to_pandas(),  # look at the config
                weight=ds["weight"].to_pandas(),
                marginal_cost=costs.at[suptech, "marginal_cost"],
                capital_cost=costs.at[tech, "capital_cost"],
                efficiency=costs.at[suptech, "efficiency"],
                p_set=ds["profile"]
                .transpose("time", "bus")
                .to_pandas()
                .reindex(n.snapshots),
                p_max_pu=ds["profile"]
                .transpose("time", "bus")
                .to_pandas()
                .reindex(n.snapshots),
            )


def load_powerplants(ppl_fn):
    carrier_dict = {
        "ocgt": "OCGT",
        "ccgt": "CCGT",
        "bioenergy": "biomass",
        "ccgt, thermal": "CCGT",
        "hard coal": "coal",
        # "oil" : "diesel" #This is something that could be done
    }

    return (
        pd.read_csv(ppl_fn, index_col=0, dtype={"bus": "str"})
        .powerplant.to_pypsa_names()
        .powerplant.convert_country_to_alpha2()
        .rename(columns=str.lower)
        .drop(columns=["efficiency"])
        .replace({"carrier": carrier_dict})
    )


def attach_conventional_generators(
    n,
    costs,
    ppl,
    conventional_carriers,
    extendable_carriers,
    conventional_config,
    conventional_inputs,
):
    # Create a set of all conventional and extendable carriers
    carriers = set(conventional_carriers) | set(extendable_carriers["Generator"])

    # Add any missing carriers from the costs data to the "carriers" variable
    _add_missing_carriers_from_costs(n, costs, carriers)

    # Filter the ppl dataframe to only include the relevant carriers
    ppl = (
        ppl.query("carrier in @carriers")
        .join(costs, on="carrier", rsuffix="_r")
        .rename(index=lambda s: "C" + str(s))
    )
    ppl["efficiency"] = ppl.efficiency.fillna(ppl.efficiency)

    # Get the index of the buses in the power network
    buses_i = n.buses.index

    # Add conventional generators to each bus in the power network (one for microgrid)

    n.madd(
        "Generator",
        ppl.index,
        carrier=ppl.carrier,
        bus=ppl.bus,
        p_nom_min=ppl.p_nom.where(ppl.carrier.isin(conventional_carriers), 0),
        p_nom=ppl.p_nom.where(ppl.carrier.isin(conventional_carriers), 0),
        p_nom_extendable=ppl.carrier.isin(extendable_carriers["Generator"]),
        efficiency=ppl.efficiency,
        marginal_cost=ppl.marginal_cost,
        capital_cost=ppl.capital_cost,
        build_year=ppl.datein.fillna(0).astype(int),
        lifetime=(ppl.dateout - ppl.datein).fillna(np.inf),
    )

    for carrier in conventional_config:
        # Generators with technology affected
        idx = n.generators.query("carrier == @carrier").index

        for attr in list(set(conventional_config[carrier]) & set(n.generators)):
            values = conventional_config[carrier][attr]

            if f"conventional_{carrier}_{attr}" in conventional_inputs:
                # Values affecting generators of technology k country-specific
                # First map generator buses to countries; then map countries to p_max_pu
                values = pd.read_csv(values, index_col=0).iloc[:, 0]
                bus_values = n.buses.country.map(values)
                n.generators[attr].update(
                    n.generators.loc[idx].bus.map(bus_values).dropna()
                )
            else:
                # Single value affecting all generators of technology k indiscriminately of country
                n.generators.loc[idx, attr] = values


def attach_storageunits(n, costs, number_microgrids, technologies, extendable_carriers):
    """
    This function adds different technologies of storage units to the power network

    """

    elec_opts = snakemake.config["electricity"]
    max_hours = elec_opts["max_hours"]

    lookup_store = {"H2": "electrolysis", "battery": "battery inverter"}
    lookup_dispatch = {"H2": "fuel cell", "battery": "battery inverter"}

    number_microgrids = len(number_microgrids.keys())
    microgrid_ids = [f"microgrid_{i+1}" for i in range(number_microgrids)]
    
    # Iterate through each microgrid
    for microgrid in microgrid_ids:

        # Iterate through each storage technology
        for tech in technologies:

        # Add the storage units to the power network
            n.madd(
            "StorageUnit",
            {microgrid},
            #buses_i
            " " + tech,
            bus=f"new_bus_{microgrid}",
            carrier=tech,
            p_nom_extendable=True,
            capital_cost=costs.at[tech, "capital_cost"],
            marginal_cost=costs.at[tech, "marginal_cost"],
            efficiency_store=costs.at[
                lookup_store["battery"], "efficiency"
            ],  # Lead_acid and lithium have the same value
            efficiency_dispatch=costs.at[
                lookup_dispatch["battery"], "efficiency"
            ],  # Lead_acid and lithium have the same value
            max_hours=max_hours["battery"],  # Lead_acid and lithium have the same value
            cyclic_state_of_charge=True,
            )


def attach_load(n, load_file, number_microgrids, tech_modelling):
    # Upload the load csv file
    load = pd.read_csv(load_file).set_index([n.snapshots])
    number_microgrids = len(number_microgrids.keys())
    number_microgrids = range(0, number_microgrids)

    # Rename the header of the demand df as the bus the load will be attached to
    for i in number_microgrids:
        load.rename(columns={f"{i+1}": f"new_bus_microgrid_{i+1}"}, inplace=True)

    # Add the load to the power network
    n.madd(
        "Load",
        load.columns,  # TODO: Review indexes
        bus=load.columns,
        carrier="AC",
        p_set=load,
    )


if __name__ == "__main__":
    if "snakemake" not in globals():
        from _helpers_dist import mock_snakemake

        os.chdir(os.path.dirname(os.path.abspath(__file__)))
        snakemake = mock_snakemake("add_electricity")
        sets_path_to_root("pypsa-distribution")

    configure_logging(snakemake)

    n = pypsa.Network(snakemake.input.create_network)
    Nyears = n.snapshot_weightings.objective.sum() / 8760.0

    load_file = snakemake.input["load_file"]

    ppl = load_powerplants(snakemake.input.powerplants)

    costs = load_costs(
        snakemake.input.tech_costs,
        snakemake.config["costs"],
        snakemake.config["electricity"],
        Nyears,
    )

    add_bus_at_center(
        n,
        snakemake.config["microgrids_list"],
    )

    attach_wind_and_solar(
        n,
        costs,
        snakemake.config["microgrids_list"],
        snakemake.input,
        snakemake.config["tech_modelling"]["general_vre"],
        snakemake.config["electricity"]["extendable_carriers"],
    )

    conventional_inputs = {
        k: v for k, v in snakemake.input.items() if k.startswith("conventional_")
    }

    attach_conventional_generators(
        n,
        costs,
        ppl,
        snakemake.config["electricity"]["conventional_carriers"],
        snakemake.config["electricity"]["extendable_carriers"],
        snakemake.config.get("conventional", {}),
        conventional_inputs,
    )

    attach_storageunits(
        n,
        costs,
        snakemake.config["microgrids_list"],
        snakemake.config["tech_modelling"]["storage_techs"],
        snakemake.config["electricity"]["extendable_carriers"],
    )


    attach_load(
        n,
        load_file,
        snakemake.config["microgrids_list"],
        snakemake.config["tech_modelling"]["load_carriers"],
    )

    n.export_to_netcdf(snakemake.output[0])<|MERGE_RESOLUTION|>--- conflicted
+++ resolved
@@ -232,13 +232,9 @@
             n.madd(
                 "Generator",
                 ds.indexes["bus"],
-<<<<<<< HEAD
                 #{microgrid},
                 ' ' + tech, #TODO: review indexes
                 #bus=f"new_bus_{microgrid}",
-=======
-                " " + tech,  # TODO: review indexes
->>>>>>> 05e30472
                 bus=ds.indexes["bus"],
                 carrier=tech,
                 p_nom_extendable=tech in extendable_carriers["Generator"],
