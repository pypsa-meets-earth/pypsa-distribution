# -*- coding: utf-8 -*-
"""
Adds electrical generators, load and storage units to a base network.
Relevant Settings
-----------------
.. code:: yaml
    costs:
        year:
        USD2013_to_EUR2013:
        dicountrate:
    electricity:
        max_hours:
        conventional_carriers:
        extendable_carriers:
    tech_modelling:
        general_vre:
        storage_techs:
        load_carries:

Inputs
------
- ``data/costs.csv``: The database of cost assumptions for all included technologies for specific years from various sources; e.g. discount rate, lifetime, investment (CAPEX), fixed operation and maintenance (FOM), variable operation and maintenance (VOM), fuel costs, efficiency, carbon-dioxide intensity.
- ``resources/powerplants.csv``: confer :ref:`powerplants`
- ``resources/profile_{}.nc``: all technologies in ``config["renewables"].keys()``, confer :ref:`renewableprofiles`
- ``resources/demand/microgrid_load.csv``: microgrid electric demand 
- ``networks/base.nc``: confer :ref:`base`
     
Outputs
-------
- ``networks/elec.nc``:

Description
-----------
The rule :mod:`add_electricity` takes as input the network generated in the rule "create_network" and adds to it both renewable and conventional generation, storage units and load, resulting in a network that is stored in ``networks/elec.nc``. 

"""


import os

import matplotlib.pyplot as plt
import numpy as np
import pandas as pd
import powerplantmatching as pm
import pypsa
import xarray as xr
from _helpers_dist import configure_logging, sets_path_to_root

idx = pd.IndexSlice


def calculate_annuity(n, r):
    """
    Calculate the annuity factor for an asset with lifetime n years and
    discount rate of r, e.g. annuity(20, 0.05) * 20 = 1.6
    """
    if isinstance(r, pd.Series):
        return pd.Series(1 / n, index=r.index).where(
            r == 0, r / (1.0 - 1.0 / (1.0 + r) ** n)
        )
    elif r > 0:
        return r / (1.0 - 1.0 / (1.0 + r) ** n)
    else:
        return 1 / n


def _add_missing_carriers_from_costs(n, costs, carriers):
    missing_carriers = pd.Index(carriers).difference(n.carriers.index)
    if missing_carriers.empty:
        return

    emissions_cols = (
        costs.columns.to_series().loc[lambda s: s.str.endswith("_emissions")].values
    )
    suptechs = missing_carriers.str.split("-").str[0]
    emissions = costs.loc[suptechs, emissions_cols].fillna(0.0)
    emissions.index = missing_carriers
    n.import_components_from_dataframe(emissions, "Carrier")


# Last line of costs.csv file is totally invented, it should be reviewed.


def load_costs(tech_costs, config, elec_config, Nyears=1):
    """
    set all asset costs and other parameters
    """
    costs = pd.read_csv(tech_costs, index_col=list(range(3))).sort_index()

    # correct units to MW and EUR
    costs.loc[costs.unit.str.contains("/kW"), "value"] *= 1e3
    costs.loc[costs.unit.str.contains("USD"), "value"] *= config["USD2013_to_EUR2013"]

    costs = (
        costs.loc[idx[:, config["year"], :], "value"]
        .unstack(level=2)
        .groupby("technology")
        .sum(min_count=1)
    )

    costs = costs.fillna(
        {
            "CO2 intensity": 0,
            "FOM": 0,
            "VOM": 0,
            "discount rate": config["discountrate"],
            "efficiency": 1,
            "fuel": 0,
            "investment": 0,
            "lifetime": 25,
        }
    )

    costs["capital_cost"] = (
        (
            calculate_annuity(costs["lifetime"], costs["discount rate"])
            + costs["FOM"] / 100.0
        )
        * costs["investment"]
        * Nyears
    )

    costs.at["OCGT", "fuel"] = costs.at["gas", "fuel"]
    costs.at["CCGT", "fuel"] = costs.at["gas", "fuel"]

    costs["marginal_cost"] = costs["VOM"] + costs["fuel"] / costs["efficiency"]

    costs = costs.rename(columns={"CO2 intensity": "co2_emissions"})

    costs.at["OCGT", "co2_emissions"] = costs.at["gas", "co2_emissions"]
    costs.at["CCGT", "co2_emissions"] = costs.at["gas", "co2_emissions"]

    costs.at["solar", "capital_cost"] = 0.5 * (
        costs.at["solar-rooftop", "capital_cost"]
        + costs.at["solar-utility", "capital_cost"]
    )

    def costs_for_storage(store, link1, link2=None, max_hours=1.0):
        capital_cost = link1["capital_cost"] + max_hours * store["capital_cost"]
        if link2 is not None:
            capital_cost += link2["capital_cost"]
        return pd.Series(
            dict(capital_cost=capital_cost, marginal_cost=0.0, co2_emissions=0.0)
        )

    max_hours = elec_config["max_hours"]
    costs.loc["battery"] = costs_for_storage(
        costs.loc[
            "lithium"
        ],  # line 119 in file costs.csv' which was battery storage was modified into lithium (same values left)
        costs.loc["battery inverter"],
        max_hours=max_hours["battery"],
    )
    max_hours = elec_config["max_hours"]
    costs.loc["battery"] = costs_for_storage(
        costs.loc[
            "lead acid"
        ],  # line 120 in file 'costs.csv' which was battery storage was modified into lithium (same values left)
        costs.loc["battery inverter"],
        max_hours=max_hours["battery"],
    )

    costs.loc["H2"] = costs_for_storage(
        costs.loc["hydrogen storage"],
        costs.loc["fuel cell"],
        costs.loc["electrolysis"],
        max_hours=max_hours["H2"],
    )

    for attr in ("marginal_cost", "capital_cost"):
        overwrites = config.get(attr)
        if overwrites is not None:
            overwrites = pd.Series(overwrites)
            costs.loc[overwrites.index, attr] = overwrites

    return costs


def add_bus_at_center(n, number_microgrids):
    """
    Adds a new bus to each network at the center of the existing buses.
    """

    # Identify the microgrids
    number_microgrids = len(number_microgrids.keys())
    microgrid_ids = [f"microgrid_{i+1}" for i in range(number_microgrids)]

    # Iterate over each microgrid
    for microgrid_id in microgrid_ids:
        # Select the buses belonging to this microgrid
        microgrid_buses = n.buses.loc[
            n.buses.index.str.contains(f"^{microgrid_id}_bus_")
        ]

        # Compute the centroid of the microgrid buses
        center_x = np.mean(microgrid_buses["x"].values)
        center_y = np.mean(microgrid_buses["y"].values)

        # Create a new bus at the centroid
        center_bus_name = f"new_bus_{microgrid_id}"
        n.add("Bus", center_bus_name, x=center_x, y=center_y, v_nom=0.220)


def attach_wind_and_solar(
    n, costs, input_profiles, tech_modelling, extendable_carriers
):
    """
    This function adds wind and solar generators with the time series "profile_{tech}" to the power network

    """

    # Add any missing carriers from the costs data to the tech_modelling variable
    _add_missing_carriers_from_costs(n, costs, tech_modelling)

    for tech in tech_modelling:
        # Open the dataset for the current technology from the input_profiles
        with xr.open_dataset(getattr(snakemake.input, "profile_" + tech)) as ds:
            # If the dataset's "bus" index is empty, skip to the next technology
            if ds.indexes["bus"].empty:
                continue

            suptech = tech.split("-", 2)[0]

            # Add the wind and solar generators to the power network
            n.madd(
<<<<<<< HEAD
                    "Generator",
                    ds.indexes["bus"],
                    " " + tech,  #TODO: review indexes
                    bus=ds.indexes["bus"],
                    carrier=tech,
                    p_nom_extendable=tech in extendable_carriers["Generator"],
                    p_nom_max=ds["p_nom_max"].to_pandas(),  # look at the config
                    weight=ds["weight"].to_pandas(),
                    marginal_cost=costs.at[suptech, "marginal_cost"],
                    capital_cost=costs.at[tech, "capital_cost"],
                    efficiency=costs.at[suptech, "efficiency"],
                    p_set=ds["profile"]
                    .transpose("time", "bus")
                    .to_pandas()
                    .reindex(n.snapshots),
                    p_max_pu=ds["profile"]
                    .transpose("time", "bus")
                    .to_pandas()
                    .reindex(n.snapshots),
                )
            
=======
                "Generator",
                ds.indexes["bus"],
                " " + tech,
                bus=ds.indexes["bus"],
                carrier=tech,
                p_nom_extendable=tech in extendable_carriers["Generator"],
                p_nom_max=ds["p_nom_max"].to_pandas(),  # look at the config
                weight=ds["weight"].to_pandas(),
                marginal_cost=costs.at[suptech, "marginal_cost"],
                capital_cost=costs.at[tech, "capital_cost"],
                efficiency=costs.at[suptech, "efficiency"],
                p_set=ds["profile"]
                .transpose("time", "bus")
                .to_pandas()
                .reindex(n.snapshots),
                p_max_pu=ds["profile"]
                .transpose("time", "bus")
                .to_pandas()
                .reindex(n.snapshots),
            )

>>>>>>> 10a621b1

def load_powerplants(ppl_fn):
    carrier_dict = {
        "ocgt": "OCGT",
        "ccgt": "CCGT",
        "bioenergy": "biomass",
        "ccgt, thermal": "CCGT",
        "hard coal": "coal",
        # "oil" : "diesel" #This is something that could be done
    }

    return (
        pd.read_csv(ppl_fn, index_col=0, dtype={"bus": "str"})
        .powerplant.to_pypsa_names()
        .powerplant.convert_country_to_alpha2()
        .rename(columns=str.lower)
        .drop(columns=["efficiency"])
        .replace({"carrier": carrier_dict})
    )


def attach_conventional_generators(
    n,
    costs,
    ppl,
    conventional_carriers,
    extendable_carriers,
    conventional_config,
    conventional_inputs,
):
    # Create a set of all conventional and extendable carriers
    carriers = set(conventional_carriers) | set(extendable_carriers["Generator"])

    # Add any missing carriers from the costs data to the "carriers" variable
    _add_missing_carriers_from_costs(n, costs, carriers)

    # Filter the ppl dataframe to only include the relevant carriers
    ppl = (
        ppl.query("carrier in @carriers")
        .join(costs, on="carrier", rsuffix="_r")
        .rename(index=lambda s: "C" + str(s))
    )
    ppl["efficiency"] = ppl.efficiency.fillna(ppl.efficiency)

    # Get the index of the buses in the power network
    buses_i = n.buses.index

    # Add conventional generators to each bus in the power network (one for microgrid)

    n.madd(
        "Generator",
        ppl.index,
        carrier=ppl.carrier,
        bus=buses_i,
        p_nom_min=ppl.p_nom.where(ppl.carrier.isin(conventional_carriers), 0),
        p_nom=ppl.p_nom.where(ppl.carrier.isin(conventional_carriers), 0),
        p_nom_extendable=ppl.carrier.isin(extendable_carriers["Generator"]),
        efficiency=ppl.efficiency,
        marginal_cost=ppl.marginal_cost,
        capital_cost=ppl.capital_cost,
        build_year=ppl.datein.fillna(0).astype(int),
        lifetime=(ppl.dateout - ppl.datein).fillna(np.inf),
    )

    for carrier in conventional_config:
        # Generators with technology affected
        idx = n.generators.query("carrier == @carrier").index

        for attr in list(set(conventional_config[carrier]) & set(n.generators)):
            values = conventional_config[carrier][attr]

            if f"conventional_{carrier}_{attr}" in conventional_inputs:
                # Values affecting generators of technology k country-specific
                # First map generator buses to countries; then map countries to p_max_pu
                values = pd.read_csv(values, index_col=0).iloc[:, 0]
                bus_values = n.buses.country.map(values)
                n.generators[attr].update(
                    n.generators.loc[idx].bus.map(bus_values).dropna()
                )
            else:
                # Single value affecting all generators of technology k indiscriminately of country
                n.generators.loc[idx, attr] = values


def attach_storageunits(n, costs, technologies, extendable_carriers):
    """
    This function adds different technologies of storage units to the power network

    """

    elec_opts = snakemake.config["electricity"]
    max_hours = elec_opts["max_hours"]

    lookup_store = {"H2": "electrolysis", "battery": "battery inverter"}
    lookup_dispatch = {"H2": "fuel cell", "battery": "battery inverter"}

    buses_i = n.buses.index

    # Iterate through each storage technology
    for tech in technologies:
        # Add the storage units to the power network
        n.madd(
            "StorageUnit",
            buses_i,
            " " + tech,
            bus=buses_i,
            carrier=tech,
            p_nom_extendable=True,
            capital_cost=costs.at[tech, "capital_cost"],
            marginal_cost=costs.at[tech, "marginal_cost"],
            efficiency_store=costs.at[
                lookup_store["battery"], "efficiency"
            ],  # Lead_acid and lithium have the same value
            efficiency_dispatch=costs.at[
                lookup_dispatch["battery"], "efficiency"
            ],  # Lead_acid and lithium have the same value
            max_hours=max_hours["battery"],  # Lead_acid and lithium have the same value
            cyclic_state_of_charge=True,
        )


def attach_load(n, load_file, number_microgrids, tech_modelling):
    # Upload the load csv file
    load = pd.read_csv(load_file).set_index([n.snapshots])
    number_microgrids = len(number_microgrids.keys())
    number_microgrids = range(0 , number_microgrids)

    #Rename the header of the demand df as the bus the load will be attached to
    for i in number_microgrids:
        load.rename(columns={f'{i+1}':f'new_bus_microgrid_{i+1}'}, inplace=True)

    # Add the load to the power network
    n.madd("Load",
            load.columns,  #TODO: Review indexes
            bus=load.columns,
            carrier="AC",
            p_set=load)


if __name__ == "__main__":
    if "snakemake" not in globals():
        from _helpers_dist import mock_snakemake

        os.chdir(os.path.dirname(os.path.abspath(__file__)))
        snakemake = mock_snakemake("add_electricity")
        sets_path_to_root("pypsa-distribution")

    configure_logging(snakemake)

    n = pypsa.Network(snakemake.input.create_network)
    Nyears = n.snapshot_weightings.objective.sum() / 8760.0

    load_file = snakemake.input["load_file"]

    ppl = load_powerplants(snakemake.input.powerplants)

    costs = load_costs(
        snakemake.input.tech_costs,
        snakemake.config["costs"],
        snakemake.config["electricity"],
        Nyears,
    )

    add_bus_at_center(
        n,
        snakemake.config["microgrids_list"],
    )

    attach_wind_and_solar(
        n,
        costs,
        snakemake.config["microgrids_list"],
        snakemake.input,
        snakemake.config["tech_modelling"]["general_vre"],
        snakemake.config["electricity"]["extendable_carriers"],
    )

    # conventional_inputs = {
    #     k: v for k, v in snakemake.input.items() if k.startswith("conventional_")
    # }

    # attach_conventional_generators(
    #     n,
    #     costs,
    #     ppl,
    #     snakemake.config["electricity"]["conventional_carriers"],
    #     snakemake.config["electricity"]["extendable_carriers"],
    #     snakemake.config.get("conventional", {}),
    #     conventional_inputs,
    # )

    # attach_storageunits(
    #     n,
    #     costs,
    #     snakemake.config["tech_modelling"]["storage_techs"],
    #     snakemake.config["electricity"]["extendable_carriers"],
    # )

    attach_load(
        n,
        load_file,
        snakemake.config["microgrids_list"],
        snakemake.config["tech_modelling"]["load_carriers"],
    )

    n.export_to_netcdf(snakemake.output[0])<|MERGE_RESOLUTION|>--- conflicted
+++ resolved
@@ -223,32 +223,9 @@
 
             # Add the wind and solar generators to the power network
             n.madd(
-<<<<<<< HEAD
-                    "Generator",
-                    ds.indexes["bus"],
-                    " " + tech,  #TODO: review indexes
-                    bus=ds.indexes["bus"],
-                    carrier=tech,
-                    p_nom_extendable=tech in extendable_carriers["Generator"],
-                    p_nom_max=ds["p_nom_max"].to_pandas(),  # look at the config
-                    weight=ds["weight"].to_pandas(),
-                    marginal_cost=costs.at[suptech, "marginal_cost"],
-                    capital_cost=costs.at[tech, "capital_cost"],
-                    efficiency=costs.at[suptech, "efficiency"],
-                    p_set=ds["profile"]
-                    .transpose("time", "bus")
-                    .to_pandas()
-                    .reindex(n.snapshots),
-                    p_max_pu=ds["profile"]
-                    .transpose("time", "bus")
-                    .to_pandas()
-                    .reindex(n.snapshots),
-                )
-            
-=======
                 "Generator",
                 ds.indexes["bus"],
-                " " + tech,
+                " " + tech,  #TODO: review indexes
                 bus=ds.indexes["bus"],
                 carrier=tech,
                 p_nom_extendable=tech in extendable_carriers["Generator"],
@@ -267,7 +244,6 @@
                 .reindex(n.snapshots),
             )
 
->>>>>>> 10a621b1
 
 def load_powerplants(ppl_fn):
     carrier_dict = {
