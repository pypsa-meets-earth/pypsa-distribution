# -*- coding: utf-8 -*-
import json
import logging
import os

import numpy as np
import pandas as pd
import pypsa
from _helpers_dist import configure_logging, sets_path_to_root
from scipy.spatial import Delaunay
from shapely.geometry import shape
import matplotlib.pyplot as plt

_logger = logging.getLogger(__name__)
_logger.setLevel(logging.INFO)


def create_network():
    n = pypsa.Network()

    # Set the name of the network
    n.name = "PyPSA-Distribution"

    # Set the snapshots for the network
    n.set_snapshots(pd.date_range(freq="h", **snakemake.config["snapshots"]))

    # Normalize the snapshot weightings
    n.snapshot_weightings[:] *= 8760.0 / n.snapshot_weightings.sum()

    # Return the created network
    return n


# def create_microgrid_network(n, input_file):
#     # Load the GeoJSON file
#     with open(input_file) as f:
#         data = json.load(f)

#     # Iterate over each feature in the GeoJSON file
#     for feature in data["features"]:
#         # Get the point geometry
#         point_geom = shape(feature["geometry"])


#         # Create a bus at the point location with microgrid ID included in bus name
#         bus_name = f"{feature['properties']['microgrid_id']}_bus_{feature['id']}"
#         n.add("Bus", bus_name, x=point_geom.x, y=point_geom.y, v_nom=0.220)

def create_microgrid_network(n, input_file):
    # Load the GeoJSON file
    with open(input_file) as f:
        data = json.load(f)

    # Keep track of the bus coordinates and microgrid IDs
    bus_coords = set()
    microgrid_ids = set()

    # Iterate over each feature in the GeoJSON file
    for feature in data["features"]:
        # Get the point geometry
        point_geom = shape(feature["geometry"])

        # Create a bus at the point location with microgrid ID included in bus name
        bus_name = f"{feature['properties']['microgrid_id']}_bus_{feature['id']}"
        x, y = point_geom.x, point_geom.y

        # Check for overlapping microgrids and raise an error if happening
        if (x, y) in bus_coords:
            raise ValueError(
                "Overlapping microgrids detected, adjust the coordinates in the config.yaml file"
            )

        # Add the bus to the network and update the set of bus coordinates and microgrid IDs
        n.add("Bus", bus_name, x=x, y=y, v_nom=0.220)
        bus_coords.add((x, y))
<<<<<<< HEAD
        microgrid_ids.add(feature["properties"]["microgrid_id"])
=======

    # Group the buses by microgrid ID
    bus_groups = n.buses.groupby(lambda bus: bus.split("_")[0])
>>>>>>> 1abbf64e

    # Iterate over each microgrid
    for microgrid_id in microgrid_ids:
        # Select the buses belonging to this microgrid
        microgrid_buses = n.buses.loc[
            n.buses.index.str.startswith(f"{microgrid_id}_bus_")
        ]

        # Create a matrix of bus coordinates
        coords = np.column_stack((microgrid_buses.x.values, microgrid_buses.y.values))

        # Create a Delaunay triangulation
        tri = Delaunay(coords)

        # Add the edges of the triangulation to the network as lines, but only between buses in the same microgrid
        for edge in tri.simplices:
            if (edge[0] < len(microgrid_buses)) and (edge[1] < len(microgrid_buses)):
                n.add(
                    "Line",
                    f"{microgrid_id}_line_{edge[0]}_{edge[1]}",
                    bus0=microgrid_buses.index[edge[0]],
                    bus1=microgrid_buses.index[edge[1]],
                )


def plot_microgrid_network(n):
    # Create a new figure and axis
    fig, ax = plt.subplots()

    # Plot each bus in the network
    for bus_name, bus in n.buses.iterrows():
        ax.plot(bus.x, bus.y, 'o', color='blue')

    # Plot each line in the network
    for line_name, line in n.lines.iterrows():
        bus0 = n.buses.loc[line.bus0]
        bus1 = n.buses.loc[line.bus1]
        ax.plot([bus0.x, bus1.x], [bus0.y, bus1.y], '-', color='black')

    # Set the axis limits to include all buses in the network
    ax.set_xlim(n.buses.x.min()-0.1, n.buses.x.max()+0.1)
    ax.set_ylim(n.buses.y.min()-0.1, n.buses.y.max()+0.1)

    # Set the title and labels for the plot
    ax.set_title('Networks of the microgrids')
    ax.set_xlabel('X Coordinate')
    ax.set_ylabel('Y Coordinate')

    # Show the plot
    plt.show()
        


if __name__ == "__main__":
    if "snakemake" not in globals():
        from _helpers_dist import mock_snakemake

        os.chdir(os.path.dirname(os.path.abspath(__file__)))
        snakemake = mock_snakemake("create_network")
        sets_path_to_root("pypsa-distribution")

    configure_logging(snakemake)

    n = create_network()

    create_microgrid_network(n, snakemake.input["microgrids_buildings"])

    plot_microgrid_network(n)
    
    n.export_to_netcdf(snakemake.output[0])<|MERGE_RESOLUTION|>--- conflicted
+++ resolved
@@ -73,13 +73,9 @@
         # Add the bus to the network and update the set of bus coordinates and microgrid IDs
         n.add("Bus", bus_name, x=x, y=y, v_nom=0.220)
         bus_coords.add((x, y))
-<<<<<<< HEAD
-        microgrid_ids.add(feature["properties"]["microgrid_id"])
-=======
 
     # Group the buses by microgrid ID
     bus_groups = n.buses.groupby(lambda bus: bus.split("_")[0])
->>>>>>> 1abbf64e
 
     # Iterate over each microgrid
     for microgrid_id in microgrid_ids:
