--- conflicted
+++ resolved
@@ -6,14 +6,9 @@
 import pypsa
 import numpy as np
 import pandas as pd
-<<<<<<< HEAD
 import matplotlib.pyplot as plt
 
 from _helpers_dist import configure_logging, sets_path_to_root, read_geojson
-=======
-import pypsa
-from _helpers_dist import configure_logging, read_geojson, sets_path_to_root
->>>>>>> 482ad35d
 from scipy.spatial import Delaunay
 
 _logger = logging.getLogger(__name__)
@@ -35,16 +30,6 @@
     # Return the created network
     return n
 
-<<<<<<< HEAD
-=======
-
-import json
-import os
-
-import geopandas as gpd
-from shapely.geometry import shape
-
->>>>>>> 482ad35d
 
 def create_microgrid_network(n, input_file):
     # Load the GeoJSON file using the read_geojson function
