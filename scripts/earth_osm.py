# -*- coding: utf-8 -*-

#TODO: Add docstring

import json
import os
<<<<<<< HEAD
=======

import matplotlib.pyplot as plt
import numpy as np
>>>>>>> 0514e459
from _helpers_dist import configure_logging, sets_path_to_root
from shapely.geometry import Point, Polygon


def transform_json_to_geojson(input_file, output_file):
    """
    Transform a custom JSON file of building data to a GeoJSON file.

    Input:
        input_file: The path to the input JSON file
    Returns:
        output_file: The path to the output GeoJSON file.
    """
    # Load the custom JSON data
    with open(input_file) as f:
        data = json.load(f)

    # Create a list of features from the nodes
    features = []
    for node_id, node_data in data["Data"]["Node"].items():
        lon, lat = node_data["lonlat"]
        geometry = {"type": "Point", "coordinates": [lon, lat]}
        feature = {
            "type": "Feature",
            "id": node_id,
            "geometry": geometry,
            "properties": node_data["tags"],
        }
        features.append(feature)

    # Create a FeatureCollection from the features
    feature_collection = {"type": "FeatureCollection", "features": features}

    # Write the FeatureCollection to a GeoJSON file
    with open(output_file, "w") as f:
        json.dump(feature_collection, f)


<<<<<<< HEAD
def extract_points_inside_microgrids(input_building_file, input_microgrid_file, output_file):
    #TODO: Add description!!!
=======
def extract_points_inside_microgrids(
    input_building_file, input_microgrid_file, output_file
):
>>>>>>> 0514e459
    with open(input_building_file) as f:
        points_geojson = json.load(f)

    with open(input_microgrid_file) as f:
        rectangle_geojson = json.load(f)

    # Iterate over the rectangles and extract the points inside each one
    points_inside_rectangles = []
    for feature in rectangle_geojson["features"]:
        rectangle_coords = feature["geometry"]["coordinates"][0]
        rectangle_coords = [
            (lon, lat) for lat, lon in rectangle_coords
        ]  # Swap lat and lon
        rectangle_polygon = Polygon(rectangle_coords)

        # Extract the points inside the rectangle
        points_in_rectangle = []
        for point_feature in points_geojson["features"]:
            point_coords = point_feature["geometry"]["coordinates"]
            point_coords = (point_coords[1], point_coords[0])
            point = Point(point_coords)
            if rectangle_polygon.contains(point):
                # Add the microgrid_id property to the point feature
                point_feature["properties"]["microgrid_id"] = feature["properties"][
                    "name"
                ]
                points_in_rectangle.append(point_feature)

        # Add the points to the list of points inside all rectangles
        points_inside_rectangles.extend(points_in_rectangle)

    # Save the results to a new geojson file
    result_geojson = {"type": "FeatureCollection", "features": points_inside_rectangles}

    with open(output_file, "w") as f:
        json.dump(result_geojson, f)


if __name__ == "__main__":
    if "snakemake" not in globals():
        from _helpers_dist import mock_snakemake

        os.chdir(os.path.dirname(os.path.abspath(__file__)))
        snakemake = mock_snakemake("earth_osm")
        sets_path_to_root("pypsa-distribution")

    configure_logging(snakemake)

    transform_json_to_geojson(
        snakemake.input["buildings_json"], snakemake.output["buildings_geojson"]
    )

    extract_points_inside_microgrids(
        snakemake.output["buildings_geojson"],
        snakemake.input["microgrid_shapes"],
        snakemake.output["microgrids_buildings"],
    )<|MERGE_RESOLUTION|>--- conflicted
+++ resolved
@@ -4,12 +4,9 @@
 
 import json
 import os
-<<<<<<< HEAD
-=======
 
 import matplotlib.pyplot as plt
 import numpy as np
->>>>>>> 0514e459
 from _helpers_dist import configure_logging, sets_path_to_root
 from shapely.geometry import Point, Polygon
 
@@ -48,14 +45,9 @@
         json.dump(feature_collection, f)
 
 
-<<<<<<< HEAD
-def extract_points_inside_microgrids(input_building_file, input_microgrid_file, output_file):
-    #TODO: Add description!!!
-=======
 def extract_points_inside_microgrids(
     input_building_file, input_microgrid_file, output_file
 ):
->>>>>>> 0514e459
     with open(input_building_file) as f:
         points_geojson = json.load(f)
 
