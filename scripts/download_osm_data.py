# -*- coding: utf-8 -*-
import json
import logging
import os
import shutil
from pathlib import Path

import geopandas as gpd
import mercantile
import pandas as pd
import requests
from _helpers_dist import configure_logging, create_logger, read_osm_config
from earth_osm import eo
from shapely import geometry
from shapely.geometry import mapping
from tqdm import tqdm

logger = create_logger(__name__)


def country_list_to_geofk(country_list):
    """
    Convert the requested country list into geofk norm.

    Parameters
    ----------
    input : str
        Any two-letter country name or aggregation of countries given in osm_config.yaml
        Country name duplications won't distort the result.
        Examples are:
        ["NG","ZA"], downloading osm data for Nigeria and South Africa
        ["SNGM"], downloading data for Senegal&Gambia shape
        ["NG","ZA","NG"], won't distort result.

    Returns
    -------
    full_codes_list : list
        Example ["NG","ZA"]
    """
    full_codes_list = [convert_iso_to_geofk(c_code) for c_code in set(country_list)]

    return full_codes_list


def convert_iso_to_geofk(
    iso_code, iso_coding=True, convert_dict=read_osm_config("iso_to_geofk_dict")
):
    """
    Function to convert the iso code name of a country into the corresponding
    geofabrik In Geofabrik, some countries are aggregated, thus if a single
    country is requested, then all the agglomeration shall be downloaded For
    example, Senegal (SN) and Gambia (GM) cannot be found alone in geofabrik,
    but they can be downloaded as a whole SNGM.

    The conversion directory, initialized to iso_to_geofk_dict is used to perform such conversion
    When a two-letter code country is found in convert_dict, and iso_coding is enabled,
    then that two-letter code is converted into the corresponding value of the dictionary

    Parameters
    ----------
    iso_code : str
        Two-code country code to be converted
    iso_coding : bool
        When true, the iso to geofk is performed
    convert_dict : dict
        Dictionary used to apply the conversion iso to geofk
        The keys correspond to the countries iso codes that need a different region to be downloaded
    """
    if iso_coding and iso_code in convert_dict:
        return convert_dict[iso_code]
    else:
        return iso_code


def retrieve_osm_data_geojson(microgrids_list, features, url, path):
    """
    Downloads OSM data for buildings, low/medium voltage lines, and distribution network components
    from the Overpass API, for each microgrid defined in the configuration.

    The function queries Overpass using bounding boxes for each microgrid and extracts relevant
    OSM features. These features are converted into GeoJSON format and saved as separate .geojson
    files by feature type (e.g., buildings, power lines, substations).

    Parameters
    ----------
    microgrids_list : dict
        Dictionary of microgrid definitions with bounding box coordinates present in the config. file.

    features : list of str
        List of OSM feature types to extract. Supported values:
        - "building"
        - "minor_line"
        - "generator"
        - "substation_and_pole"

    url : str
        Overpass API endpoint URL

    path : str
        Directory path where the resulting .geojson files will be saved.
    """

    for feature in features:
        geojson_features = []

        for grid_name, grid_data in microgrids_list.items():
            lat_min = grid_data["lat_min"]
            lon_min = grid_data["lon_min"]
            lat_max = grid_data["lat_max"]
            lon_max = grid_data["lon_max"]

            # Determina filename e geometry_type UNA VOLTA per ogni feature_name
            if feature == "building":
                filename = "all_raw_buildings.geojson"
                geometry_type = "Polygon"
                overpass_query = f"""
                [out:json][timeout:60];
                (
                way["building"]({lat_min},{lon_min},{lat_max},{lon_max});
                );
                (._;>;);
                out body;
                """

            elif feature == "minor_line":
                filename = "all_raw_line.geojson"
                geometry_type = "LineString"
                overpass_query = f"""
                [out:json][timeout:60];
                (
                way["power"~"^(cable|minor_line)$"]({lat_min},{lon_min},{lat_max},{lon_max});
                relation["power"~"^(cable|minor_line)$"]({lat_min},{lon_min},{lat_max},{lon_max});
                );
                (._;>;);
                out body;
                """

            elif feature == "generator":
                filename = "all_raw_generator.geojson"
                geometry_type = "Polygon"
                overpass_query = f"""
                [out:json][timeout:60];
                (
                node["power"~"generator|plant"]({lat_min},{lon_min},{lat_max},{lon_max});
                way["power"~"generator|plant"]({lat_min},{lon_min},{lat_max},{lon_max});
                relation["power"~"generator|plant"]({lat_min},{lon_min},{lat_max},{lon_max});
                );
                (._;>;);
                out body;
                """

            elif feature == "substation_and_pole":
                filename = "all_raw_substation.geojson"
                geometry_type = "Polygon"
                overpass_query = f"""
                [out:json][timeout:60];
                (
                node["power"="pole"]({lat_min},{lon_min},{lat_max},{lon_max});
                node["power"="substation"]({lat_min},{lon_min},{lat_max},{lon_max});
                way["power"="substation"]({lat_min},{lon_min},{lat_max},{lon_max});
                relation["power"="substation"]({lat_min},{lon_min},{lat_max},{lon_max});
                );
                (._;>;);
                out body;
                """

            else:
                logger.error(f"Unsupported feature: {feature}")
                continue

            try:
                logger.info(
                    f"Querying Overpass API for microgrid: {grid_name} with feature: {feature}"
                )
                response = requests.get(url, params={"data": overpass_query})
                response.raise_for_status()
                data = response.json()

                if "elements" not in data:
                    logger.error(
                        f"No elements found for microgrid: {grid_name} with feature: {feature}"
                    )
                    continue

                node_coordinates = {
                    node["id"]: [node["lon"], node["lat"]]
                    for node in data["elements"]
                    if node["type"] == "node"
                }

                way_elements = {
                    element["id"]: element
                    for element in data["elements"]
                    if element["type"] == "way" and "nodes" in element
                }

                for element in data["elements"]:
                    if element["type"] == "way" and "nodes" in element:
                        logger.debug(f"Processing {feature}: {element['id']}")
                        coordinates = [
                            node_coordinates[node_id]
                            for node_id in element["nodes"]
                            if node_id in node_coordinates
                        ]

                        if not coordinates:
                            logger.warning(
                                f"No coordinates for {feature}: {element['id']}"
                            )
                            continue

                        properties = {"name_microgrid": grid_name, "id": element["id"]}
                        if "tags" in element:
                            properties.update(element["tags"])

                        feature = {
                            "type": "Feature",
                            "properties": properties,
                            "geometry": {
                                "type": geometry_type,
                                "coordinates": (
                                    [coordinates]
                                    if geometry_type == "Polygon"
                                    else coordinates
                                ),
                            },
                        }
                        geojson_features.append(
                            json.dumps(feature, separators=(",", ":"))
                        )

            except json.JSONDecodeError:
                logger.error(
                    f"JSON decoding error for microgrid: {grid_name} with feature: {feature}"
                )
            except requests.exceptions.RequestException as e:
                logger.error(
                    f"Request error for microgrid: {grid_name}: {e} with feature: {feature}"
                )

        try:
            outpath = Path(path) / filename
            outpath.parent.mkdir(parents=True, exist_ok=True)

            with open(outpath, "w") as f:
                f.write('{"type":"FeatureCollection","features":[\n')
                f.write(
                    ",\n".join(geojson_features)
                )  # Write features in one-line format
                f.write("\n]}\n")

            logger.info(f"GeoJSON saved to {outpath}")

        except IOError as e:
            logger.error(f"Error saving GeoJSON file: {e}")


def retrive_and_merge_osm_with_ml(microgrid_list, url, osm_path, export_path):

    link = pd.read_csv(url, dtype=str)
    mML_gdf = gpd.GeoDataFrame()
    idx = 0

    for gridname, grid_data in microgrid_list.items():
        lon_min, lat_min, lon_max, lat_max = (
            grid_data["lon_min"],
            grid_data["lat_min"],
            grid_data["lon_max"],
            grid_data["lat_max"],
        )
        microgrid_shape = geometry.box(lon_min, lat_min, lon_max, lat_max)

        quad_keys = list(
            {
                mercantile.quadkey(tile)
                for tile in mercantile.tiles(
                    lon_min, lat_min, lon_max, lat_max, zooms=9
                )
            }
        )

        logger.info(f"[{gridname}] AOI spans {len(quad_keys)} tiles.")

        for quad_key in quad_keys:
            row = link[link["QuadKey"] == quad_key]

            if row.shape[0] == 1:
                json_url = row.iloc[0]["Url"]
                logger.info(
                    f"[{gridname}] Downloading {json_url} for quad_key {quad_key}"
                )
                try:
                    df_json = pd.read_json(json_url, lines=True)
                except Exception as e:
                    logger.warning(f"[{gridname}] Failed to download {json_url}: {e}")
                    continue

                if "geometry" not in df_json.columns:
                    logger.warning(
                        f"[{gridname}] No geometry found for quad_key {quad_key}"
                    )
                    continue

                df_json["geometry"] = df_json["geometry"].apply(geometry.shape)
                gdf = gpd.GeoDataFrame(df_json, geometry="geometry", crs="EPSG:4326")
                gdf = gdf[gdf.geometry.within(microgrid_shape)]
                gdf["id"] = range(idx, idx + len(gdf))
                idx += len(gdf)
                mML_gdf = pd.concat([mML_gdf, gdf], ignore_index=True)

            elif row.shape[0] > 1:
                logger.error(f"Multiple entries found for QuadKey: {quad_key}")
                continue
            else:
                logger.info(f"QuadKey not found: {quad_key}")
                continue

    if mML_gdf.empty:
        logger.warning("No Microsoft ML buildings found in the AOI.")
        return

    mML_gdf["height"] = mML_gdf["properties"].apply(
        lambda s: s.get("height") if isinstance(s, dict) else None
    )

    osm_gdf = gpd.read_file(osm_path)
    if "geometry" not in osm_gdf.columns:
        raise ValueError("OSM file does not contain 'geometry' column.")

    crs_meters = "EPSG:32632"
    mML_gdf = mML_gdf.to_crs(crs_meters)
    osm_gdf = osm_gdf.to_crs(crs_meters)

    mML_buffered = mML_gdf.copy()
    mML_buffered["geometry"] = mML_buffered.geometry.buffer(1.0)

    joined = gpd.sjoin(osm_gdf, mML_buffered, how="inner", predicate="intersects")
    joined = joined.astype({"index_right": int})
    joined = joined.drop(columns=["properties"], errors="ignore")

    merged_features = []
    for _, row in joined.iterrows():
        idx = row["index_right"]
        mML_row = mML_gdf.loc[idx]

        osm_props = {
            k: v
            for k, v in row.drop(labels=["index_right", "geometry"]).items()
            if pd.notna(v)
        }

        if "height" in mML_row and pd.notna(mML_row["height"]):
            osm_props["height"] = mML_row["height"]

        geometry_ = row.geometry
        merged_features.append({"geometry": geometry_, **osm_props})

    merged_duplicates_gdf = gpd.GeoDataFrame(merged_features, crs=crs_meters)
    duplicate_idxs = joined.index
    cluster_unique = osm_gdf.drop(index=duplicate_idxs)
    final_gdf = pd.concat([merged_duplicates_gdf, cluster_unique], ignore_index=True)
    final_gdf = final_gdf.to_crs("EPSG:4326")

    features = []

    for _, row in final_gdf.iterrows():
        props = {
            k: v
            for k, v in row.items()
            if k != "geometry"
            and pd.notna(v)
            and str(v).strip().lower() not in ["", "null", "none"]
        }
        geom = row["geometry"]
        if geom is not None and not geom.is_empty:
            features.append(
                {"type": "Feature", "properties": props, "geometry": mapping(geom)}
            )

    with open(export_path, "w") as f:
<<<<<<< HEAD
        f.write('{"type":"FeatureCollection","features":[\n')
        for i, feature in enumerate(features):
            line = json.dumps(feature, separators=(",", ":"))
            if i < len(features) - 1:
                f.write(line + ",\n")
            else:
                f.write(line + "\n")
        f.write("]}")

    logger.info(" Merge completato e salvato come GeoJSON formattato riga-per-riga.")


=======
        json.dump(
            {"type": "FeatureCollection", "features": features},
            f,
            separators=(",", ":"),
        )

    logger.info(
        "Merge completed and saved as compact GeoJSON (FeatureCollection with single-line Features)."
    )
>>>>>>> 69a354c3


if __name__ == "__main__":
    if "snakemake" not in globals():
        from _helpers_dist import mock_snakemake, sets_path_to_root

        os.chdir(os.path.dirname(os.path.abspath(__file__)))
        snakemake = mock_snakemake("download_osm_data")
        sets_path_to_root("pypsa-distribution")
    configure_logging(snakemake)

    run = snakemake.config.get("run", {})
    RDIR = run["name"] + "/" if run.get("name") else ""
    store_path_resources = Path.cwd() / "resources" / RDIR / "osm" / "raw"
    store_path_data = Path.cwd() / "data" / "osm"
    countries = snakemake.config["countries"]
    country_list = country_list_to_geofk(countries)

    if snakemake.config["enable"]["download_osm_method"] == "earth_osm":
        eo.save_osm_data(
            region_list=country_list,
            primary_name="building",
            feature_list=["ALL"],
            update=False,
            mp=False,
            data_dir=store_path_data,
            out_dir=store_path_resources,
            out_format=["csv", "geojson"],
            out_aggregate=True,
        )

        out_path = Path.joinpath(store_path_resources, "out")
        out_formats = ["csv", "geojson"]
        new_files = os.listdir(out_path)

        for f in out_formats:
            new_file_name = Path.joinpath(store_path_resources, f"all_raw_building.{f}")
            old_file = list(Path(out_path).glob(f"*building.{f}"))

            if not old_file:
                with open(new_file_name, "w") as f:
                    pass
            else:
                logger.info(f"Move {old_file[0]} to {new_file_name}")
                shutil.move(old_file[0], new_file_name)

    elif snakemake.config["enable"]["download_osm_method"] == "overpass":
        microgrids_list = snakemake.config["microgrids_list"]
        features = ["building", "minor_line", "generator", "substation_and_pole"]
        overpass_url = "https://overpass-api.de/api/interpreter"
        output_file = Path.cwd() / "resources" / RDIR / "osm" / "raw"
        retrieve_osm_data_geojson(microgrids_list, features, overpass_url, output_file)
        if snakemake.config["enable"]["download_and_merge_microsoft_ML_building"]:
            osm_path = (
                Path.cwd()
                / "resources"
                / RDIR
                / "osm"
                / "raw"
                / "all_raw_buildings.geojson"
            )
            microsoft_data_url = "https://minedbuildings.z5.web.core.windows.net/global-buildings/dataset-links.csv"
            export_path = (
                Path.cwd()
                / "resources"
                / RDIR
                / "osm"
                / "raw"
                / "all_raw_buildings.geojson"
            )
            retrive_and_merge_osm_with_ml(
                microgrids_list, microsoft_data_url, osm_path, export_path
            )<|MERGE_RESOLUTION|>--- conflicted
+++ resolved
@@ -378,20 +378,6 @@
             )
 
     with open(export_path, "w") as f:
-<<<<<<< HEAD
-        f.write('{"type":"FeatureCollection","features":[\n')
-        for i, feature in enumerate(features):
-            line = json.dumps(feature, separators=(",", ":"))
-            if i < len(features) - 1:
-                f.write(line + ",\n")
-            else:
-                f.write(line + "\n")
-        f.write("]}")
-
-    logger.info(" Merge completato e salvato come GeoJSON formattato riga-per-riga.")
-
-
-=======
         json.dump(
             {"type": "FeatureCollection", "features": features},
             f,
@@ -401,7 +387,6 @@
     logger.info(
         "Merge completed and saved as compact GeoJSON (FeatureCollection with single-line Features)."
     )
->>>>>>> 69a354c3
 
 
 if __name__ == "__main__":
